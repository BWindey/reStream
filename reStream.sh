--- conflicted
+++ resolved
@@ -4,20 +4,9 @@
 version="1.2.0"
 
 # default values for arguments
-<<<<<<< HEAD
-remarkable="10.11.99.1"   # remarkable connected through USB
-landscape=true            # rotate 90 degrees to the right
-cursor=false              # show a cursor where the pen is hovering
-output_path=-             # display output through ffplay
-format=-                  # automatic output format
-webcam=false              # not to a webcam
-measure_throughput=false  # measure how fast data is being transferred
-window_title=reStream     # stream window title is reStream
-video_filters=""          # list of ffmpeg filters to apply
-unsecure_connection=false # Establish a unsecure connection that is faster
-=======
 remarkable="${REMARKABLE_IP:-10.11.99.1}" # remarkable IP address
 landscape=true                            # rotate 90 degrees to the right
+cursor=false                              # show a cursor where the pen is hovering
 output_path=-                             # display output through ffplay
 format=-                                  # automatic output format
 webcam=false                              # not to a webcam
@@ -26,7 +15,6 @@
 window_title=reStream                     # stream window title is reStream
 video_filters=""                          # list of ffmpeg filters to apply
 unsecure_connection=false                 # Establish a unsecure connection that is faster
->>>>>>> 3862d9c5
 
 # loop through arguments and process them
 while [ $# -gt 0 ]; do
@@ -98,11 +86,7 @@
             shift
             ;;
         -h | --help | *)
-<<<<<<< HEAD
-            echo "Usage: $0 [-p] [-c] [-u] [-s <source>] [-o <output>] [-f <format>] [-t <title>]"
-=======
-            echo "Usage: $0 [-p] [-u] [-s <source>] [-o <output>] [-f <format>] [-t <title>] [-m] [-w] [--hflip]"
->>>>>>> 3862d9c5
+            echo "Usage: $0 [-p] [-c] [-u] [-s <source>] [-o <output>] [-f <format>] [-t <title>] [-m] [-w] [--hflip]"
             echo "Examples:"
             echo "	$0                              # live view in landscape"
             echo "	$0 -p                           # live view in portrait"
