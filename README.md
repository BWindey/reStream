--- conflicted
+++ resolved
@@ -22,7 +22,6 @@
     # ssh root@10.11.99.1 'chmod +x /home/root/restream'
     ```
 
-<<<<<<< HEAD
     --or--
 
     Install via [toltec](https://github.com/toltec-dev/toltec) if you use it (currently in the [testing branch](https://github.com/toltec-dev/toltec/blob/testing/docs/branches.md)).
@@ -30,7 +29,7 @@
     ```
     # ssh root@10.11.99.1 'opkg install restream'
     ```
-=======
+
 ### Windows
 
 1. Install [git for windows](https://gitforwindows.org/), which includes `Git BASH`.
@@ -46,7 +45,6 @@
 7. Send the public key to the reMarkable (connect trough USB cable) using `ssh-copy-id -i ~/.ssh/id_rsa root@10.11.99.1`
 8. Try out `ssh root@10.11.99.1`, it should **not** prompt for a password.
 9. Go to step **3** of [the Unix installation instructions](#Unix).
->>>>>>> e4080ede
 
 ## Usage
 
