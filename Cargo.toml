[package]
name = "restream"
version = "1.2.0"
authors = ["Rien Maertens <rien.maertens@posteo.be>"]
edition = "2018"

[dependencies]
anyhow = "1.0"
lz-fear = "0.1"
<<<<<<< HEAD
clap = { version = "4.4", features = [ "derive" ] }
=======
clap = "3.0.0-beta.2"
libremarkable = "0.4.3"
>>>>>>> e8d4c127
<|MERGE_RESOLUTION|>--- conflicted
+++ resolved
@@ -7,9 +7,5 @@
 [dependencies]
 anyhow = "1.0"
 lz-fear = "0.1"
-<<<<<<< HEAD
 clap = { version = "4.4", features = [ "derive" ] }
-=======
-clap = "3.0.0-beta.2"
-libremarkable = "0.4.3"
->>>>>>> e8d4c127
+libremarkable = { version = "0.6", features = [ "input" ], default-features = false }
