#[macro_use]
extern crate anyhow;
extern crate lz_fear;

use anyhow::{Context, Result};
use clap::Parser;
use lz_fear::CompressionSettings;

use libremarkable::cgmath;
use libremarkable::input::{ev::EvDevContext, wacom::WacomEvent, wacom::WacomPen, InputDevice, InputEvent};

use std::default::Default;
use std::fs::File;
use std::io::{BufRead, BufReader, Read, Seek, SeekFrom, Write};
use std::net::{TcpListener, TcpStream};
use std::process::Command;
<<<<<<< HEAD
use std::sync::mpsc::channel;
use std::thread;
use std::time::Duration;
=======
use std::time::Duration;
use std::thread;
use std::sync::mpsc::{channel, Receiver};
>>>>>>> e8d4c127

#[derive(Parser, Debug)]
#[command(author, version)]
pub struct Opts {
    /// Listen for an (unsecure) TCP connection to send the data to which reduces some load on the reMarkable and improves fps.
    #[arg(long, name = "port", short = 'l')]
    listen: Option<usize>,

    /// Height (in pixels) of the framebuffer.
    #[arg(long, name = "height", short = 'h')]
    height: usize,

    /// Width (in pixels) of the framebuffer.
    #[arg(long, name = "width", short = 'w')]
    width: usize,

    /// How many bytes represent one pixel in the framebuffer.
    #[arg(long, name = "bytes", short = 'b')]
    bytes_per_pixel: usize,

    /// File containing the framebuffer data. If this equals the string ':mem:' it will try to read the framebuffer from xochitl's process memory (rM2 only).
    #[arg(long, name = "path", short = 'f')]
    file: String,
<<<<<<< HEAD
=======

    #[clap(
        long,
        name = "cursor",
        short = 'c',
        about = "Show a cursor where the pen is hovering."
    )]
    show_cursor: bool,

>>>>>>> e8d4c127
}

fn main() -> Result<()> {
    let ref opts: Opts = Opts::parse();

    let (file, offset) = if opts.file == ":mem:" {
        let pid = xochitl_pid()?;
        let offset = rm2_fb_offset(pid)?;
        let mem = format!("/proc/{}/mem", pid);
        (mem, offset)
    } else {
        (opts.file.to_owned(), 0)
    };

    let streamer = ReStreamer::init(&file, offset, opts.width, opts.height, opts.bytes_per_pixel, opts.show_cursor)?;

    let stdout = std::io::stdout();
    let data_target: Box<dyn Write> = if let Some(port) = opts.listen {
        Box::new(listen_timeout(port, Duration::from_secs(3))?)
    } else {
        Box::new(stdout.lock())
    };

    let lz4: CompressionSettings = Default::default();
    lz4.compress(streamer, data_target)
        .context("Error while compressing framebuffer stream")
}

fn listen_timeout(port: usize, timeout: Duration) -> Result<TcpStream> {
    let listen_addr = format!("0.0.0.0:{}", port);
    let listen = TcpListener::bind(&listen_addr)?;
    eprintln!("[rM] listening for a TCP connection on {}", listen_addr);

    let (tx, rx) = channel();
    thread::spawn(move || {
        tx.send(listen.accept()).unwrap();
    });

    let (conn, conn_addr) = rx
        .recv_timeout(timeout)
        .context("Timeout while waiting for host to connect to reMarkable")??;
    eprintln!("[rM] connection received from {}", conn_addr);
    conn.set_write_timeout(Some(timeout))?;
    Ok(conn)
}

fn xochitl_pid() -> Result<usize> {
    let output = Command::new("/bin/pidof")
        .args(&["xochitl"])
        .output()
        .context("Failed to run `/bin/pidof xochitl`")?;
    if output.status.success() {
        let pid = &output.stdout;
        let pid_str = std::str::from_utf8(pid)?.trim();
        pid_str
            .parse()
            .with_context(|| format!("Failed to parse xochitl's pid: {}", pid_str))
    } else {
        Err(anyhow!(
            "Could not find pid of xochitl, is xochitl running?"
        ))
    }
}

fn rm2_fb_offset(pid: usize) -> Result<usize> {
    let file = File::open(format!("/proc/{}/maps", &pid))?;
    let line = BufReader::new(file)
        .lines()
        .skip_while(|line| matches!(line, Ok(l) if !l.ends_with("/dev/fb0")))
        .skip(1)
        .next()
        .with_context(|| format!("No line containing /dev/fb0 in /proc/{}/maps file", pid))?
        .with_context(|| format!("Error reading file /proc/{}/maps", pid))?;

    let addr = line
        .split("-")
        .next()
        .with_context(|| format!("Error parsing line in /proc/{}/maps", pid))?;

    let address = usize::from_str_radix(addr, 16).context("Error parsing framebuffer address")?;
    Ok(address + 8)
}

pub struct ReStreamer {
    file: File,
    start: u64,
    cursor: usize,
    size: usize,
    width: usize,
    height: usize,
    bytes_per_pixel: usize,

    show_cursor: bool,
    input_rx: Receiver<InputEvent>,
    pen_pos: Option<(usize, usize)>,
    drawing: bool,
}

impl ReStreamer {
    pub fn init(
        path: &str,
        offset: usize,
        width: usize,
        height: usize,
        bytes_per_pixel: usize,
        show_cursor: bool,
    ) -> Result<ReStreamer> {
        let start = offset as u64;
        let size = width * height * bytes_per_pixel;
        let cursor = 0;
        let file = File::open(path)?;

        let (input_tx, input_rx) = channel::<InputEvent>();
        if show_cursor {
            EvDevContext::new(InputDevice::Wacom, input_tx).start();
        }

        let mut streamer = ReStreamer {
            file,
            start: start,
            cursor,
            size,
            width,
            height,
            bytes_per_pixel,
            show_cursor,
            input_rx,
            pen_pos: None,
            drawing: false,
        };
        streamer.next_frame()?;
        Ok(streamer)
    }

    pub fn next_frame(&mut self) -> std::io::Result<()> {
        self.file.seek(SeekFrom::Start(self.start))?;
        self.cursor = 0;
        if self.show_cursor {
            self.read_input();
        }

        Ok(())
    }

    /// Read input events to figure out pen state and position.
    fn read_input(&mut self) {
        let mut down = self.pen_pos.is_some();
        let mut pos = self.pen_pos.unwrap_or((0, 0));
        while let Ok(event) = self.input_rx.try_recv() {
            match event {
                InputEvent::WacomEvent { event: e } =>
                    match e {
                        WacomEvent::InstrumentChange { pen: WacomPen::ToolPen, state: s } => {
                            down = s;
                        },
                        WacomEvent::Hover { position: cgmath::Point2 { x, y }, .. } => {
                            pos = (x as usize, y as usize);
                            self.drawing = false;
                        },
                        WacomEvent::Draw { .. } => {
                            // no need to show position while drawing
                            self.drawing = true;
                        },
                        _ => (),
                    },
                    _ => (),
            }
        }

        self.pen_pos = if down {
            Some(pos)
        } else {
            None
        };
    }

    /// Draw pen position into fb data, if necessary (in hover range and not drawing).
    fn draw_pen_position(&mut self, buf: &mut [u8]) {
        if let (false, Some((y, x))) = (self.drawing, self.pen_pos) {
            let flip = self.width > self.height;
            let (x, y) = if flip { (y, x) } else { (x, y) };
            // we need negative numbers to calculate offsets correctly
            let width = if flip { self.height } else { self.width } as isize;
            let height = if flip { self.width } else { self.height } as isize;
            let bpp = self.bytes_per_pixel as isize;
            let cursor = self.cursor as isize;
            for (i, (yoff, no)) in PEN_IMAGE.iter().enumerate() {
                // we draw vertically (lines along y)
                let xoff = i as isize - (PEN_IMAGE.len() as isize / 2);
                let xstart = x as isize + xoff;
                // line outside of canvas?
                if xstart < 0 || xstart >= width {
                    continue
                }
                let mut ystart = (height - y as isize) + yoff;
                let mut no = *no;
                // cut-off at sides
                if ystart < 0 {
                    no += ystart;
                    ystart = 0;
                }
                if ystart + no > height {
                    no = height - ystart;
                }
                if no <= 0 {
                    continue
                }
                // translate to buf indexes, check bounds and draw
                let mut px_start = (xstart * height + ystart) * bpp;
                let mut px_end = px_start + no * bpp;
                // outside current buf?
                if px_end < cursor || px_start >= cursor + buf.len() as isize {
                    continue
                }
                // truncate if partially outside
                if px_start < cursor {
                    px_start = cursor;
                }
                if px_end > cursor + buf.len() as isize {
                    px_end = cursor + buf.len() as isize;
                }
                // invert pixel (on RM2)
                // TODO: Do something sensible on RM1
                for b in buf[(px_start-cursor) as usize..(px_end-cursor) as usize].iter_mut() {
                    *b = 255 - *b;
                }
            }
        }
    }
}

// Image of pen, given as (offset from pen position, number of pixels)
static PEN_IMAGE: [(isize, isize); 17] = [
    (0, 1),   // 00000000100000000
    (0, 1),   // 00000000100000000
    (0, 1),   // 00000000100000000
    (-1, 3),  // 00000001110000000
    (-3, 7),  // 00000111111100000
    (-4, 9),  // 00001111111110000
    (-4, 9),  // 00001111111110000
    (-5, 11), // 00011111111111000
    (-8, 17), // 11111111111111111
    (-5, 11), // 00011111111111000
    (-4, 9),  // 00001111111110000
    (-4, 9),  // 00001111111110000
    (-3, 7),  // 00000111111100000
    (-1, 3),  // 00000001110000000
    (0, 1),   // 00000000100000000
    (0, 1),   // 00000000100000000
    (0, 1),   // 00000000100000000
];

impl Read for ReStreamer {
    fn read(&mut self, buf: &mut [u8]) -> std::io::Result<usize> {
        let requested = buf.len();
        let bytes_read = if self.cursor + requested < self.size {
            self.file.read(buf)?
        } else {
            let rest = self.size - self.cursor;
            self.file.read(&mut buf[0..rest])?
        };

        if self.show_cursor {
            self.draw_pen_position(&mut buf[0..bytes_read]);
        }

        self.cursor += bytes_read;
        if self.cursor == self.size {
            self.next_frame()?;
        }
        Ok(bytes_read)
    }
}<|MERGE_RESOLUTION|>--- conflicted
+++ resolved
@@ -7,22 +7,16 @@
 use lz_fear::CompressionSettings;
 
 use libremarkable::cgmath;
-use libremarkable::input::{ev::EvDevContext, wacom::WacomEvent, wacom::WacomPen, InputDevice, InputEvent};
+use libremarkable::input::{ev::EvDevContext, InputDevice, InputEvent, WacomEvent, WacomPen};
 
 use std::default::Default;
 use std::fs::File;
 use std::io::{BufRead, BufReader, Read, Seek, SeekFrom, Write};
 use std::net::{TcpListener, TcpStream};
 use std::process::Command;
-<<<<<<< HEAD
-use std::sync::mpsc::channel;
+use std::sync::mpsc::{channel, Receiver};
 use std::thread;
 use std::time::Duration;
-=======
-use std::time::Duration;
-use std::thread;
-use std::sync::mpsc::{channel, Receiver};
->>>>>>> e8d4c127
 
 #[derive(Parser, Debug)]
 #[command(author, version)]
@@ -46,18 +40,10 @@
     /// File containing the framebuffer data. If this equals the string ':mem:' it will try to read the framebuffer from xochitl's process memory (rM2 only).
     #[arg(long, name = "path", short = 'f')]
     file: String,
-<<<<<<< HEAD
-=======
-
-    #[clap(
-        long,
-        name = "cursor",
-        short = 'c',
-        about = "Show a cursor where the pen is hovering."
-    )]
+
+    /// Show a cursor where the pen is hovering.
+    #[arg(long, name = "cursor", short = 'c')]
     show_cursor: bool,
-
->>>>>>> e8d4c127
 }
 
 fn main() -> Result<()> {
@@ -72,7 +58,14 @@
         (opts.file.to_owned(), 0)
     };
 
-    let streamer = ReStreamer::init(&file, offset, opts.width, opts.height, opts.bytes_per_pixel, opts.show_cursor)?;
+    let streamer = ReStreamer::init(
+        &file,
+        offset,
+        opts.width,
+        opts.height,
+        opts.bytes_per_pixel,
+        opts.show_cursor,
+    )?;
 
     let stdout = std::io::stdout();
     let data_target: Box<dyn Write> = if let Some(port) = opts.listen {
@@ -208,30 +201,31 @@
         let mut pos = self.pen_pos.unwrap_or((0, 0));
         while let Ok(event) = self.input_rx.try_recv() {
             match event {
-                InputEvent::WacomEvent { event: e } =>
-                    match e {
-                        WacomEvent::InstrumentChange { pen: WacomPen::ToolPen, state: s } => {
-                            down = s;
-                        },
-                        WacomEvent::Hover { position: cgmath::Point2 { x, y }, .. } => {
-                            pos = (x as usize, y as usize);
-                            self.drawing = false;
-                        },
-                        WacomEvent::Draw { .. } => {
-                            // no need to show position while drawing
-                            self.drawing = true;
-                        },
-                        _ => (),
-                    },
+                InputEvent::WacomEvent { event: e } => match e {
+                    WacomEvent::InstrumentChange {
+                        pen: WacomPen::ToolPen,
+                        state: s,
+                    } => {
+                        down = s;
+                    }
+                    WacomEvent::Hover {
+                        position: cgmath::Point2 { x, y },
+                        ..
+                    } => {
+                        pos = (x as usize, y as usize);
+                        self.drawing = false;
+                    }
+                    WacomEvent::Draw { .. } => {
+                        // no need to show position while drawing
+                        self.drawing = true;
+                    }
                     _ => (),
+                },
+                _ => (),
             }
         }
 
-        self.pen_pos = if down {
-            Some(pos)
-        } else {
-            None
-        };
+        self.pen_pos = if down { Some(pos) } else { None };
     }
 
     /// Draw pen position into fb data, if necessary (in hover range and not drawing).
@@ -250,7 +244,7 @@
                 let xstart = x as isize + xoff;
                 // line outside of canvas?
                 if xstart < 0 || xstart >= width {
-                    continue
+                    continue;
                 }
                 let mut ystart = (height - y as isize) + yoff;
                 let mut no = *no;
@@ -263,14 +257,14 @@
                     no = height - ystart;
                 }
                 if no <= 0 {
-                    continue
+                    continue;
                 }
                 // translate to buf indexes, check bounds and draw
                 let mut px_start = (xstart * height + ystart) * bpp;
                 let mut px_end = px_start + no * bpp;
                 // outside current buf?
                 if px_end < cursor || px_start >= cursor + buf.len() as isize {
-                    continue
+                    continue;
                 }
                 // truncate if partially outside
                 if px_start < cursor {
@@ -281,7 +275,7 @@
                 }
                 // invert pixel (on RM2)
                 // TODO: Do something sensible on RM1
-                for b in buf[(px_start-cursor) as usize..(px_end-cursor) as usize].iter_mut() {
+                for b in buf[(px_start - cursor) as usize..(px_end - cursor) as usize].iter_mut() {
                     *b = 255 - *b;
                 }
             }
